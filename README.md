# gcppromd

<<<<<<< HEAD
`GCPPromd` provides Google Compute Engine auto-discovery for Prometheus.
=======
GCPPromd provides Google Compute Engine  auto-discovery for Prometheus.
>>>>>>> 43c98cf9

## Configuration

```
Usage of gcppromd:
  -listen string
    	HTTP listen address (default ":8080")
```

## API Reference

| Endpoint                                                 | Description    |
| -------------------------------------------------------- | -------------- |
| `GET /status`                                            | Health check   |
| `GET /v1/gce/instances?projects=<project1,project2,...>` | List instances |

### GCE instance discovery

The http request 

`GET /v1/gce/instances?projects=<project1,project2,...>`

returns an array of prometheus's [`<static_config>`](https://prometheus.io/docs/prometheus/latest/configuration/configuration/#static_config)s.

The query parameter `projects` accepts a list of coma separated google cloud project names.
The instances on those projects that have the GCE label `prometheus` (the value doesn't matter) are returned. 

Every instance can have one or multiple metadata keys, *be careful that metadata are not labels*, of the form `prometheus_ports`
or `prometheus_ports_<service name>` mapping to the port number that prometheus
should target.

For every GCE label `prometheus_ports_*` a couple of targets and labels are emitted.

An instance can also declare the metadata keys `prometheus_delegate_address` or
`prometheus_delegate_address_<service name>` with
`prometheus_delegate_ports` or `prometheus_delegate_ports_<service name>`.

These are useful for automatically discovering instances behind a load-balancer.

- `__meta_gce_instance_name`: the name of the instance
- `__meta_gce_metadata_`<name>: each metadata item of the instance
- `__meta_gce_network`: the network URL of the instance
- `__meta_gce_private_ip`: the private IP address of the instance
- `__meta_gce_project`: the GCP project in which the instance is running
- `__meta_gce_public_ip`: the public IP address of the instance, if present
- `__meta_gce_subnetwork`: the subnetwork URL of the instance
- `__meta_gce_tags`: comma separated list of instance tags
- `__meta_gce_zone`: the GCE zone URL in which the instance is running
- `__meta_gce_delagate_for_`: URLs of the instance delegate.
- `__meta_gce_name`: the extracted name from the `prometheus_port_*` GCE label, an empty string if the label is exactly `prometheus_port`

## Authentication

To authenticate with the google cloud APIs you can use the[Application Default Credentials process](https://cloud.google.com/docs/authentication/production) or set specific credentials using the `GOOGLE_APPLICATION_CREDENTIALS` environment variable.

Thse credentials need to have the API scope `https://www.googleapis.com/auth/compute.readonly`. 

## Errors

No errors are ever returned by the API. They are only logged. 

## FAQ
### In what this is different than [`gce_sd_configs`](https://prometheus.io/docs/prometheus/latest/configuration/configuration/#%3Cgce_sd_config%3E)?

Built in support for GCE in prometheus requires you to manually declare all your projects and zones. This can be tedious when you need to map many Goole projects across multiple zones.

### How do I pass the discovered instances to prometheus?

GCPPromd returns an array of `<static_config>`, you can automatically write that output to a file and use [`<file_sd_config>`]( https://prometheus.io/docs/prometheus/latest/configuration/configuration/#%3Cfile_sd_config%3E).  
Prometheus will reload the configuration automatically.

### I don't see any labels?
All the emitted labels are prefixed with  `__meta` you need to explicitly relabel to pick what you need.  
For example, assuming that the output of `GET /v1/gce/instances` is written in `/var/local/gcppromd/gcppromd_v1_gce_instances.json`:

```
- job_name: 'gce_auto_discovery'

  file_sd_configs:
    - files:
        - /var/local/gcppromd/gcppromd_v1_gce_instances.json
      refresh_interval: 10m

  relabel_configs:
    - source_labels: ['__meta_gce_name']
      regex: '(.*)'
      target_label: 'gce_name'
      replacement: '$1'
    - source_labels: ['__meta_gce_instance_name']
      regex: '(.*)'
      target_label: 'instance'
      replacement: '$1'
    - source_labels: ['__meta_gce_label_my_label_name']
      regex: '(.*)'
      target_label: 'my_label_name'
      replacement: '$1'
```<|MERGE_RESOLUTION|>--- conflicted
+++ resolved
@@ -1,10 +1,6 @@
 # gcppromd
 
-<<<<<<< HEAD
-`GCPPromd` provides Google Compute Engine auto-discovery for Prometheus.
-=======
 GCPPromd provides Google Compute Engine  auto-discovery for Prometheus.
->>>>>>> 43c98cf9
 
 ## Configuration
 
